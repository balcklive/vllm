--- conflicted
+++ resolved
@@ -1,25 +1,8 @@
-<<<<<<< HEAD
 from typing import List, Optional, Tuple
-=======
-"""This file is used for /tests and /benchmarks"""
-import random
-from typing import Optional
->>>>>>> abfe705a
 
 import torch
 
 from vllm import _custom_ops as ops
-<<<<<<< HEAD
-=======
-from vllm.model_executor.layers.quantization.utils.format_24 import (
-    mask_creator, sparse_semi_structured_from_dense_cutlass)
-from vllm.model_executor.layers.quantization.utils.marlin_24_perms import (
-    marlin_24_perm, marlin_24_scale_perm, marlin_24_scale_perm_single)
-from vllm.model_executor.layers.quantization.utils.marlin_perms import (
-    marlin_perm, marlin_scale_perm, marlin_scale_perm_single)
-from vllm.model_executor.layers.quantization.utils.quant_utils import (
-    get_pack_factor, quantize_weights, sort_weights)
->>>>>>> abfe705a
 from vllm.platforms import current_platform
 from vllm.utils import print_warning_once
 
@@ -31,7 +14,6 @@
 GPTQ_MARLIN_SUPPORTED_NUM_BITS = [4, 8]
 GPTQ_MARLIN_SUPPORTED_GROUP_SIZES = [-1, 32, 64, 128]
 GPTQ_MARLIN_SUPPORTED_SYM = [True]
-<<<<<<< HEAD
 GTPQ_MARLIN_UNSUPPORTED_GROUP_SIZE_ACT_ORDER = [-1]
 
 
@@ -136,137 +118,6 @@
                           group_size: int) -> torch.Tensor:
 
     scale_perm, scale_perm_single = get_scale_perms()
-=======
-
-
-def is_marlin_supported():
-    capability = current_platform.get_device_capability()
-    return capability[0] >= 8
-
-
-def apply_fp8_marlin_linear(
-    input: torch.Tensor,
-    weight: torch.Tensor,
-    weight_scale: torch.Tensor,
-    workspace: torch.Tensor,
-    size_n: int,
-    size_k: int,
-    bias: Optional[torch.Tensor],
-) -> torch.Tensor:
-    # For GPUs that lack FP8 hardware support, we can leverage the
-    # Marlin kernel for fast weight-only FP8 quantization
-
-    reshaped_x = input.reshape(-1, input.shape[-1])
-    out_shape = input.shape[:-1] + (size_n, )
-
-    output = ops.fp8_marlin_gemm(
-        a=reshaped_x,
-        b_q_weight=weight,
-        b_scales=weight_scale,
-        workspace=workspace,
-        num_bits=8,
-        size_m=reshaped_x.shape[0],
-        size_n=size_n,
-        size_k=size_k,
-    )
-
-    if bias is not None:
-        output.add_(bias)  # In-place add
-
-    return output.reshape(out_shape)
-
-
-def prepare_fp8_layer_for_marlin(layer: torch.nn.Module) -> None:
-    print_warning_once(
-        "Your GPU does not have native support for FP8 computation but "
-        "FP8 quantization is being used. Weight-only FP8 compression will "
-        "be used leveraging the Marlin kernel. This may degrade "
-        "performance for compute-heavy workloads.")
-
-    part_size_n = layer.output_size_per_partition
-    part_size_k = layer.input_size_per_partition
-
-    device = layer.weight.device
-
-    # WEIGHTS
-    # Repack weights to gptq format (packed int32 elements)
-    packed_gptq_qweight = pack_fp8_to_int32(layer.weight)
-
-    # Repack weights to marlin format
-    marlin_qweight = ops.gptq_marlin_repack(
-        b_q_weight=packed_gptq_qweight,
-        perm=torch.empty(0, dtype=torch.int, device=device),
-        size_k=part_size_k,
-        size_n=part_size_n,
-        num_bits=8,
-    )
-    layer.weight = torch.nn.Parameter(marlin_qweight, requires_grad=False)
-
-    # WEIGHT SCALES
-    # Currently Marlin doesn't support per-tensor scales, so we
-    # expand it to channelwise
-    scales = layer.weight_scale.repeat(1, part_size_n).to(
-        layer.orig_dtype).to(device)
-    # Permute scales
-    num_bits = 8
-    marlin_scales = marlin_permute_scales(
-        s=scales,
-        size_k=part_size_k,
-        size_n=part_size_n,
-        group_size=-1,
-        scale_perm=marlin_scale_perm[num_bits],
-        scale_perm_single=marlin_scale_perm_single[num_bits])
-    layer.weight_scale = torch.nn.Parameter(marlin_scales, requires_grad=False)
-
-    # Allocate marlin workspace
-    max_workspace_size = (part_size_n //
-                          GPTQ_MARLIN_MIN_THREAD_N) * GPTQ_MARLIN_MAX_PARALLEL
-    workspace = torch.zeros(max_workspace_size,
-                            dtype=torch.int,
-                            device=device,
-                            requires_grad=False)
-
-    layer.workspace = workspace
-
-
-def marlin_permute_weights(q_w, size_k, size_n, perm, tile=GPTQ_MARLIN_TILE):
-    assert q_w.shape == (size_k, size_n)
-    assert size_k % tile == 0, f"size_k = {size_k}, tile = {tile}"
-    assert size_n % tile == 0, f"size_k = {size_n}, tile = {tile}"
-
-    # Permute weights to 16x64 marlin tiles
-    q_w = q_w.reshape((size_k // tile, tile, size_n // tile, tile))
-    q_w = q_w.permute((0, 2, 1, 3))
-    q_w = q_w.reshape((size_k // tile, size_n * tile))
-
-    q_w = q_w.reshape((-1, perm.numel()))[:, perm].reshape(q_w.shape)
-
-    return q_w
-
-
-def marlin_weights(q_w, size_k, size_n, num_bits, perm):
-    # Permute
-    q_w = marlin_permute_weights(q_w, size_k, size_n, perm)
-
-    # Pack
-    pack_factor = get_pack_factor(num_bits)
-    orig_device = q_w.device
-
-    q_w = q_w.cpu().numpy().astype(numpy.uint32)
-
-    q_packed = numpy.zeros((q_w.shape[0], q_w.shape[1] // pack_factor),
-                           dtype=numpy.uint32)
-    for i in range(pack_factor):
-        q_packed |= q_w[:, i::pack_factor] << num_bits * i
-
-    q_packed = torch.from_numpy(q_packed.astype(numpy.int32)).to(orig_device)
-
-    return q_packed
-
-
-def marlin_permute_scales(s, size_k, size_n, group_size, scale_perm,
-                          scale_perm_single):
->>>>>>> abfe705a
     if group_size < size_k and group_size != -1:
         s = s.reshape((-1, len(scale_perm)))[:, scale_perm]
     else:
