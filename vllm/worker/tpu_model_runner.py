import time
from typing import List, Optional, Tuple

import numpy as np
import torch
import torch.nn as nn
import torch_xla.core.xla_model as xm

from vllm.attention import AttentionMetadata, get_attn_backend
from vllm.config import (CacheConfig, DeviceConfig, LoadConfig, ModelConfig,
                         ParallelConfig, SchedulerConfig, VisionLanguageConfig)
from vllm.distributed import broadcast_tensor_dict
from vllm.logger import init_logger
from vllm.model_executor.model_loader import get_model
from vllm.model_executor.sampling_metadata import SamplingMetadata
from vllm.sequence import (CompletionSequenceGroupOutput, Logprob,
                           SamplerOutput, SequenceGroupMetadata,
                           SequenceOutput)
from vllm.utils import make_tensor_with_pad

logger = init_logger(__name__)

_PAD_SLOT_ID = -1  # NOTE(woosuk): In PyTorch XLA, index -1 is ignored.
# FIXME(woosuk): Temporarily disabled top-p sampling since it's too slow.
_ENABLE_TOP_P = False
# FIXME(woosuk): A temporary hack to support `n > 1`.
# This can significantly affect the performance if too large.
_MAX_NUM_SAMPLES = 128


class TPUModelRunner:

    def __init__(
        self,
        model_config: ModelConfig,
        parallel_config: ParallelConfig,
        scheduler_config: SchedulerConfig,
        device_config: DeviceConfig,
        cache_config: CacheConfig,
        load_config: LoadConfig,
        vision_language_config: Optional[VisionLanguageConfig] = None,
        is_driver_worker: bool = False,
    ):
        self.model_config = model_config
        self.parallel_config = parallel_config
        self.scheduler_config = scheduler_config
        self.device_config = device_config
        self.cache_config = cache_config
        self.load_config = load_config
        self.vision_language_config = vision_language_config
        self.is_driver_worker = is_driver_worker

        self.block_size = self.cache_config.block_size
        self.max_num_blocks_per_seq = (self.model_config.max_model_len //
                                       self.block_size)
        self.block_tables = np.zeros(
            (self.scheduler_config.max_num_seqs, self.max_num_blocks_per_seq),
            dtype=np.int32)
        self.attn_backend = get_attn_backend(
            self.model_config.get_num_attention_heads(self.parallel_config),
            self.model_config.get_head_size(),
            self.model_config.get_num_kv_heads(self.parallel_config),
            self.model_config.get_sliding_window(),
            self.model_config.dtype,
            self.cache_config.cache_dtype,
            self.block_size,
            False,
        )

    def load_model(self) -> None:
        self.device = self.device_config.device

        model = get_model(
            model_config=self.model_config,
            load_config=self.load_config,
            device_config=self.device_config,
            parallel_config=self.parallel_config,
            cache_config=self.cache_config,
            scheduler_config=self.scheduler_config,
            vision_language_config=self.vision_language_config,
            lora_config=None,
        )
        xm.wait_device_ops()

        model = ModelWrapper(model)
        self.model = torch.compile(model, backend="openxla", fullgraph=True)

    def _dummy_run(
        self,
        batch_size: int,
        seq_len: int,
        kv_caches: List[Tuple[torch.Tensor, torch.Tensor]],
        is_prompt: bool,
    ) -> None:
        if is_prompt:
            seq_len = (seq_len + 15) // 16 * 16
            token_ids = torch.zeros((batch_size, seq_len),
                                    dtype=torch.int32,
                                    device=self.device)
            position_ids = torch.zeros((batch_size, seq_len),
                                       dtype=torch.int32,
                                       device=self.device)
            slot_mapping = torch.zeros((batch_size, seq_len),
                                       dtype=torch.int64,
                                       device=self.device)
            attn_metadata = self.attn_backend.make_metadata(
                num_prefills=batch_size,
                num_prefill_tokens=batch_size * seq_len,
                num_decode_tokens=0,
                slot_mapping=slot_mapping,
                block_tables=None,
                context_lens=None,
            )
            input_lens = torch.ones((batch_size, ),
                                    dtype=torch.int32,
                                    device=self.device)
        else:
            assert seq_len == 1
            token_ids = torch.zeros((batch_size, seq_len),
                                    dtype=torch.int32,
                                    device=self.device)
            position_ids = torch.zeros((batch_size, seq_len),
                                       dtype=torch.int32,
                                       device=self.device)
            slot_mapping = torch.zeros((batch_size, seq_len),
                                       dtype=torch.int64,
                                       device=self.device)
            block_tables = torch.zeros(
                (batch_size, self.max_num_blocks_per_seq),
                dtype=torch.int32,
                device=self.device)
            context_lens = torch.ones((batch_size, ),
                                      dtype=torch.int32,
                                      device=self.device)
            input_lens = torch.ones((batch_size, ),
                                    dtype=torch.int32,
                                    device=self.device)
            attn_metadata = self.attn_backend.make_metadata(
                num_prefills=0,
                num_prefill_tokens=0,
                num_decode_tokens=batch_size * seq_len,
                slot_mapping=slot_mapping,
                block_tables=block_tables,
                context_lens=context_lens,
            )
        t = torch.ones((batch_size, ), dtype=torch.float32, device=self.device)
        p = torch.ones((batch_size, ), dtype=torch.float32, device=self.device)

        # Dummy run.
        num_samples = _MAX_NUM_SAMPLES if is_prompt else 1
        self.model(token_ids, position_ids, kv_caches, attn_metadata,
                   input_lens, t, p, num_samples)

    def warmup_model(
        self,
        kv_caches: List[Tuple[torch.Tensor, torch.Tensor]],
    ) -> None:
        # Prefill
        logger.info("Compiling the model with different input shapes...")
        start = time.time()
        for batch_size in [1]:
            seq_len = 16
            while True:
                self._dummy_run(batch_size, seq_len, kv_caches, is_prompt=True)
                xm.wait_device_ops()
                logger.info("batch_size: %d, seq_len: %d", batch_size, seq_len)

                if seq_len >= self.model_config.max_model_len:
                    break
                num_tokens = batch_size * seq_len
                if num_tokens >= self.scheduler_config.max_num_batched_tokens:
                    break
                seq_len = seq_len * 2

        end = time.time()
        logger.info("Compilation for prefill done in %.2f s.", end - start)

        # Decode
        start = time.time()
        seq_len = 1
        batch_size = 1
        while True:
            self._dummy_run(batch_size, seq_len, kv_caches, is_prompt=False)
            xm.wait_device_ops()
            logger.info("batch_size: %d, seq_len: %d", batch_size, seq_len)

            if batch_size >= self.scheduler_config.max_num_seqs:
                break
            batch_size = batch_size + 16 if batch_size >= 16 else batch_size * 2

        end = time.time()
        logger.info("Compilation for decode done in %.2f s.", end - start)

    def _prepare_prompt(
        self,
        seq_group_metadata_list: List[SequenceGroupMetadata],
    ):
        assert len(seq_group_metadata_list) > 0
        input_tokens: List[List[int]] = []
        input_positions: List[List[int]] = []
        prompt_lens: List[int] = []
        slot_mapping: List[List[int]] = []

        for seq_group_metadata in seq_group_metadata_list:
            assert seq_group_metadata.is_prompt
            seq_ids = list(seq_group_metadata.seq_data.keys())
            assert len(seq_ids) == 1
            seq_id = seq_ids[0]

            seq_data = seq_group_metadata.seq_data[seq_id]
            # Could include output tokens when a request is preempted.
            prompt_tokens = seq_data.get_token_ids()
            prompt_len = len(prompt_tokens)
            prompt_lens.append(prompt_len)

            input_tokens.append(prompt_tokens)
            input_positions.append(list(range(prompt_len)))

            assert seq_group_metadata.block_tables is not None
            block_table = seq_group_metadata.block_tables[seq_id]
            slot_mapping.append([])
            for i in range(prompt_len):
                block_number = block_table[i // self.block_size]
                block_offset = i % self.block_size
                slot = block_number * self.block_size + block_offset
                slot_mapping[-1].append(slot)

        assert len(prompt_lens) > 0
        num_prefills = len(prompt_lens)
        num_prefill_tokens = sum(prompt_lens)

        # Add paddings to make the shape [batch_size, max_prompt_len] where
        # max_prompt_len is smallest power of 2 that is greater than or equal
        # to the maximum prompt length.
        # We need the 2D input shape because the Pallas FlashAttention kernel
        # does not support packed 1D inputs.
        # We pad the seq_len to powers of 2 to reduce the compilation overhead.
        max_prompt_len = _get_padded_prefill_len(max(prompt_lens))
        input_tokens = make_tensor_with_pad(input_tokens,
                                            max_prompt_len,
                                            pad=0,
                                            dtype=torch.int32,
                                            device=self.device)
        input_positions = make_tensor_with_pad(input_positions,
                                               max_prompt_len,
                                               pad=0,
                                               dtype=torch.int32,
                                               device=self.device)
        slot_mapping = make_tensor_with_pad(slot_mapping,
                                            max_prompt_len,
                                            pad=_PAD_SLOT_ID,
                                            dtype=torch.int64,
                                            device=self.device)
        prompt_lens = torch.tensor(prompt_lens,
                                   dtype=torch.int32,
                                   device=self.device)
        attn_metadata = self.attn_backend.make_metadata(
            num_prefills=num_prefills,
            num_prefill_tokens=num_prefill_tokens,  # NOTE: This is not used.
            num_decode_tokens=0,
            slot_mapping=slot_mapping,
            block_tables=None,
            context_lens=None,
        )
        return input_tokens, input_positions, attn_metadata, prompt_lens

    def _prepare_decode(
        self,
        seq_group_metadata_list: List[SequenceGroupMetadata],
    ):
        assert len(seq_group_metadata_list) > 0
        input_tokens: List[List[int]] = []
        input_positions: List[List[int]] = []
        slot_mapping: List[List[int]] = []
        context_lens: List[int] = []

        batch_idx = 0
        for seq_group_metadata in seq_group_metadata_list:
            assert not seq_group_metadata.is_prompt
            seq_ids = list(seq_group_metadata.seq_data.keys())
            for seq_id in seq_ids:
                seq_data = seq_group_metadata.seq_data[seq_id]
                generation_token = seq_data.get_last_token_id()
                input_tokens.append([generation_token])

                seq_len = seq_data.get_len()
                position = seq_len - 1
                input_positions.append([position])
                context_lens.append(seq_len)

                assert seq_group_metadata.block_tables is not None
                block_table = seq_group_metadata.block_tables[seq_id]
                self.block_tables[batch_idx, :len(block_table)] = block_table
                batch_idx += 1

                block_number = block_table[position // self.block_size]
                block_offset = position % self.block_size
                slot = block_number * self.block_size + block_offset
                slot_mapping.append([slot])

        batch_size = _get_padded_batch_size(batch_idx)
        num_paddings = batch_size - batch_idx
        input_tokens = input_tokens + [[0]] * num_paddings
        input_positions = input_positions + [[0]] * num_paddings
        slot_mapping = slot_mapping + [[_PAD_SLOT_ID]] * num_paddings
        context_lens = context_lens + [0] * num_paddings

        input_tokens = torch.tensor(input_tokens,
                                    dtype=torch.int32,
                                    device=self.device)
        input_positions = torch.tensor(input_positions,
                                       dtype=torch.int32,
                                       device=self.device)
        slot_mapping = torch.tensor(slot_mapping,
                                    dtype=torch.int64,
                                    device=self.device)
        context_lens = torch.tensor(context_lens,
                                    dtype=torch.int32,
                                    device=self.device)
        block_tables = torch.tensor(self.block_tables[:batch_size],
                                    dtype=torch.int32,
                                    device=self.device)
        input_lens = torch.tensor([1] * batch_size,
                                  dtype=torch.int32,
                                  device=self.device)
        attn_metadata = self.attn_backend.make_metadata(
            num_prefills=0,
            num_prefill_tokens=0,
            num_decode_tokens=batch_size,
            slot_mapping=slot_mapping,
            block_tables=block_tables,
            context_lens=context_lens,
        )
        return input_tokens, input_positions, attn_metadata, input_lens

    def _prepare_sample(
        self,
        seq_group_metadata_list: List[SequenceGroupMetadata],
        padded_batch_size: int,
    ) -> Tuple[torch.Tensor, torch.Tensor, List[int]]:
        assert len(seq_group_metadata_list) > 0
        t = []
        p = []
        best_of = []
        for seq_group_metadata in seq_group_metadata_list:
            sampling_params = seq_group_metadata.sampling_params
            # NOTE(woosuk): Here we mimic argmax sampling by applying a very
            # low temperature. This is not accurate.
            t.append(sampling_params.temperature
                     if sampling_params.temperature >= 1e-5 else 1e-5)
            if sampling_params.top_p != 1 and not _ENABLE_TOP_P:
                raise NotImplementedError(
                    "Top-p sampling is currently disabled for the TPU backend "
                    "due to performance issues.")
            p.append(sampling_params.top_p)
            if sampling_params.top_k != -1:
                raise NotImplementedError(
                    "Top-k sampling is currently disabled for the TPU backend "
                    "due to performance issues.")
            if sampling_params.best_of > _MAX_NUM_SAMPLES:
                raise NotImplementedError(
                    f"Best of > {_MAX_NUM_SAMPLES} is not supported by the TPU "
                    "backend.")
            best_of.append(sampling_params.best_of)
            if sampling_params.use_beam_search:
                raise NotImplementedError(
                    "Beam search is not supported by the TPU backend.")
            if sampling_params.logprobs is not None:
                raise NotImplementedError(
                    "logprobs is not currently supported by the TPU backend.")
            if sampling_params.prompt_logprobs is not None:
                raise NotImplementedError(
                    "prompt_logprobs is not currently supported by the TPU "
                    "backend.")

            # Repeat the sampling params if the seq group has multiple seqs.
            num_seqs = len(seq_group_metadata.seq_data)
            t += [t[-1]] * (num_seqs - 1)
            p += [p[-1]] * (num_seqs - 1)
            best_of += [best_of[-1]] * (num_seqs - 1)

        num_paddings = padded_batch_size - len(t)
        t += [1.0] * num_paddings
        p += [1.0] * num_paddings

        t = torch.tensor(t, dtype=torch.float32, device=self.device)
        p = torch.tensor(p, dtype=torch.float32, device=self.device)
        return t, p, best_of

    def _execute_model(
        self,
        seq_group_metadata_list: List[SequenceGroupMetadata],
        kv_caches: List[Tuple[torch.Tensor, torch.Tensor]],
    ) -> List[CompletionSequenceGroupOutput]:
        # Prepare inputs.
        assert len(seq_group_metadata_list) > 0
        # NOTE: We assume that all sequences in the group are all prompts or
        # all decodes.
        is_prompt = seq_group_metadata_list[0].is_prompt
        if is_prompt:
            inputs = self._prepare_prompt(seq_group_metadata_list)
        else:
            inputs = self._prepare_decode(seq_group_metadata_list)
        padded_batch_size = inputs[0].shape[0]
        t, p, best_of = self._prepare_sample(seq_group_metadata_list,
                                             padded_batch_size)
        num_samples = _MAX_NUM_SAMPLES if is_prompt else 1

        # Execute the model.
        next_token_ids = self.model(inputs[0], inputs[1], kv_caches,
                                    *inputs[2:], t, p, num_samples)
        if not self.is_driver_worker:
            return []
        # Retrieve the outputs to CPU.
        next_token_ids = next_token_ids.cpu().tolist()

        # NOTE(woosuk): Minimal code to construct the sampler outputs.
        # The TPU backend does not reuse the sampler, since the TPU backend
        # does not support the advanced sampling parameters such as logprobs.
        zero_logprob = Logprob(0.0)
        batch_idx = 0
        sampler_outputs = []
        for seq_group_metadata in seq_group_metadata_list:
            seq_outputs = []
            seq_ids = list(seq_group_metadata.seq_data.keys())
            if is_prompt:
                assert len(seq_ids) == 1
                seq_id = seq_ids[0]
                for i in range(best_of[batch_idx]):
                    next_token_id = next_token_ids[batch_idx][i]
                    seq_outputs.append(
                        SequenceOutput(seq_id, next_token_id,
                                       {next_token_id: zero_logprob}))
                batch_idx += 1
            else:
                for seq_id in seq_ids:
                    next_token_id = next_token_ids[batch_idx][0]
                    seq_outputs.append(
                        SequenceOutput(seq_id, next_token_id,
                                       {next_token_id: zero_logprob}))
                    batch_idx += 1
            sampler_outputs.append(
                CompletionSequenceGroupOutput(seq_outputs, None))
        return sampler_outputs

    def execute_model(
        self,
        seq_group_metadata_list: Optional[List[SequenceGroupMetadata]],
        kv_caches: List[Tuple[torch.Tensor, torch.Tensor]],
<<<<<<< HEAD
    ) -> SamplerOutput:
        if self.is_driver_worker:
            assert seq_group_metadata_list is not None
            assert len(seq_group_metadata_list) > 0
            metadata_dict = {
                "seq_group_metadata_list": seq_group_metadata_list
            }
            broadcast_tensor_dict(metadata_dict, src=0)
        else:
            metadata_dict = broadcast_tensor_dict(src=0)
            seq_group_metadata_list = metadata_dict.pop(
                "seq_group_metadata_list")

=======
        num_steps: int = 1,
    ) -> List[SamplerOutput]:
        if num_steps > 1:
            raise ValueError(
                "TPUModelRunner does not support multi-step execution.")

        assert seq_group_metadata_list is not None
        assert len(seq_group_metadata_list) > 0
>>>>>>> 580353da
        if seq_group_metadata_list[0].is_prompt:
            # NOTE(woosuk): To reduce the compilation time, we only compile the
            # prefill inputs with batch size 1. Because the scheduler is not
            # aware of this limitation, we need to handle batch size > 1
            # internally by calling the model multiple times and concatenating
            # the outputs.
            # FIXME(woosuk): This is a temporary hack to not change the existing
            # scheduler. We need to fix this in the future.
            sampler_outputs = []
            for seq_group_metadata in seq_group_metadata_list:
                sampler_outputs += self._execute_model([seq_group_metadata],
                                                       kv_caches)
        else:
            sampler_outputs = self._execute_model(seq_group_metadata_list,
                                                  kv_caches)
        return [SamplerOutput(sampler_outputs)]


class ModelWrapper(nn.Module):

    def __init__(self, model: nn.Module):
        super().__init__()
        self.model = model.eval()

    def forward(
        self,
        token_ids: torch.Tensor,
        position_ids: torch.Tensor,
        kv_caches: List[Tuple[Optional[torch.Tensor], Optional[torch.Tensor]]],
        attn_metadata: AttentionMetadata,
        input_lens: torch.Tensor,
        t: torch.Tensor,
        p: torch.Tensor,
        num_samples: int,
    ) -> torch.Tensor:
        """Executes the forward pass of the model and samples the next token.

        Args:
            token_ids: The input token IDs of shape [batch_size, seq_len].
            position_ids: The input position IDs of shape [batch_size, seq_len].
            kv_caches: The key and value caches. They can be None during the
                memory profiling at initialization.
            attn_metadata: The Pallas attention metadata.
            input_lens: The actual input lengths of shape [batch_size].
            t: The sampling temperature of shape [batch_size].
            p: The top-p probability of shape [batch_size].
        """
        batch_size, seq_len = token_ids.shape
        # Calculate the positions to sample from.
        base_indicies = torch.arange(
            batch_size, dtype=torch.int32, device=input_lens.device) * seq_len
        logits_indices = base_indicies + input_lens - 1

        # FIXME(woosuk): This is a temporary hack to avoid using the existing
        # sampler and sampling metadata.
        sampling_metadata = SamplingMetadata(
            seq_groups=[],
            selected_token_indices=logits_indices,
            categorized_sample_indices={},
            num_prompts=attn_metadata.num_prefills,
        )

        # Skip this in memory profiling at initialization.
        if kv_caches[0][0] is not None:
            # index_copy_(slot_mapping) only works when the inserted dimension
            # is 0. However, the KV cache in the Pallas backend has the shape
            # [num_kv_heads, num_blocks, block_size, head_size]. To make it
            # work, we need to flatten the first three dimensions and modify
            # the slot_mapping accordingly.
            num_kv_heads, num_blocks, block_size, _ = kv_caches[0][0].shape
            slot_mapping = attn_metadata.slot_mapping
            slot_mapping = slot_mapping.flatten()
            head_indicies = torch.arange(0,
                                         num_kv_heads,
                                         device=slot_mapping.device,
                                         dtype=slot_mapping.dtype)
            head_indicies *= block_size * num_blocks
            slot_mapping = slot_mapping.repeat_interleave(num_kv_heads).view(
                -1, num_kv_heads)
            slot_mapping = slot_mapping + head_indicies.view(1, -1)
            slot_mapping = slot_mapping.flatten()
            attn_metadata.slot_mapping = slot_mapping

        hidden_states = self.model(
            token_ids,
            position_ids,
            kv_caches,
            attn_metadata,
        )
        hidden_states = hidden_states.flatten(0, 1)
        logits = self.model.compute_logits(hidden_states, sampling_metadata)

        logits = logits / t.unsqueeze(dim=1)
        if _ENABLE_TOP_P:
            logits = _apply_top_p(logits, p.unsqueeze(dim=1))
        probs = torch.softmax(logits, dim=-1, dtype=torch.float32)
        next_token_ids = torch.multinomial(probs,
                                           num_samples,
                                           replacement=True)
        return next_token_ids


def _get_padded_prefill_len(x: int) -> int:
    # NOTE(woosuk): The pallas FlashAttention kernel requires the sequence
    # length to be a multiple of 16. We pad the prompt length to the nearest
    # multiple of 16. This is also good for performance.
    if x <= 16:
        return 16
    return 1 << (x - 1).bit_length()


def _get_padded_batch_size(batch_size: int) -> int:
    if batch_size <= 2:
        return batch_size
    elif batch_size <= 4:
        return 4
    elif batch_size <= 8:
        return 8
    else:
        return ((batch_size + 15) // 16) * 16


def _apply_top_p(logits: torch.Tensor, p: torch.Tensor) -> torch.Tensor:
    logits_sorted = torch.sort(logits, dim=-1, descending=True).values
    sorted_cum_probs = torch.cumsum(logits_sorted.softmax(dim=-1), dim=-1)
    cutoff_index = torch.sum(sorted_cum_probs < p, dim=-1, keepdim=True)
    cutoff_logit = torch.gather(logits_sorted, -1, cutoff_index)
    logits = logits.masked_fill_(logits < cutoff_logit, -float("inf"))
    return logits<|MERGE_RESOLUTION|>--- conflicted
+++ resolved
@@ -447,11 +447,13 @@
         self,
         seq_group_metadata_list: Optional[List[SequenceGroupMetadata]],
         kv_caches: List[Tuple[torch.Tensor, torch.Tensor]],
-<<<<<<< HEAD
-    ) -> SamplerOutput:
+        num_steps: int = 1,
+    ) -> List[SamplerOutput]:
+        if num_steps > 1:
+            raise ValueError(
+                "TPUModelRunner does not support multi-step execution.")
+
         if self.is_driver_worker:
-            assert seq_group_metadata_list is not None
-            assert len(seq_group_metadata_list) > 0
             metadata_dict = {
                 "seq_group_metadata_list": seq_group_metadata_list
             }
@@ -461,16 +463,8 @@
             seq_group_metadata_list = metadata_dict.pop(
                 "seq_group_metadata_list")
 
-=======
-        num_steps: int = 1,
-    ) -> List[SamplerOutput]:
-        if num_steps > 1:
-            raise ValueError(
-                "TPUModelRunner does not support multi-step execution.")
-
         assert seq_group_metadata_list is not None
         assert len(seq_group_metadata_list) > 0
->>>>>>> 580353da
         if seq_group_metadata_list[0].is_prompt:
             # NOTE(woosuk): To reduce the compilation time, we only compile the
             # prefill inputs with batch size 1. Because the scheduler is not
