--- conflicted
+++ resolved
@@ -4,11 +4,7 @@
 import os
 import re
 from dataclasses import dataclass, field
-<<<<<<< HEAD
-from typing import Callable, Dict, List, Optional, Type
-=======
-from typing import Any, Callable, Dict, List, Optional, Tuple, Type, Union
->>>>>>> 8a924d22
+from typing import Any, Callable, Dict, List, Optional, Type
 
 import safetensors.torch
 import torch
@@ -42,7 +38,6 @@
 @dataclass
 class LongContextLoRAContext:
     """Context for lora adapters that support long context."""
-
     # The scaling factors to support long context lora fine tuned models.
     scaling_factors: List[float]
     # dimension to apply rotary embedding.
@@ -97,8 +92,8 @@
 
     @property
     def extra_vocab_size(self) -> int:
-        return (max(lora.extra_vocab_size
-                    for lora in self.loras.values()) if self.loras else 0)
+        return max(lora.extra_vocab_size
+                   for lora in self.loras.values()) if self.loras else 0
 
     def get_lora(self, module_name: str) -> Optional[LoRALayerWeights]:
         """Get LoRA for a given module by name"""
@@ -139,14 +134,9 @@
                         if pin_memory:
                             lora_embeddings_tensor = (
                                 lora_embeddings_tensor.pin_memory())
-                loras[module_name] = LoRALayerWeights(
-                    module_name,
-                    rank,
-                    lora_alpha,
-                    None,
-                    None,
-                    lora_embeddings_tensor,
-                )
+                loras[module_name] = LoRALayerWeights(module_name, rank,
+                                                      lora_alpha, None, None,
+                                                      lora_embeddings_tensor)
             if is_lora_a:
                 loras[module_name].lora_a = tensor.to(device=device,
                                                       dtype=dtype).t()
@@ -157,9 +147,9 @@
                 loras[module_name].lora_b = tensor.to(device=device,
                                                       dtype=dtype).t()
                 assert embedding_padding_modules is not None
-                if (any(name in module_name
-                        for name in embedding_padding_modules)
-                        and target_embedding_padding is not None):
+                if any(name in module_name
+                       for name in embedding_padding_modules
+                       ) and target_embedding_padding is not None:
                     lora_b = loras[module_name].lora_b
                     assert target_embedding_padding >= lora_b.shape[1]
                     addition = target_embedding_padding - lora_b.shape[1]
@@ -188,7 +178,7 @@
         embedding_padding_modules: Optional[List[str]] = None,
     ) -> "LoRAModel":
         """Create a LoRAModel from a local checkpoint.
-
+        
         Args:
             lora_dir: The local path that has lora data.
             expected_lora_modules: Name of modules that are expected to be
@@ -327,21 +317,13 @@
         self.lora_index_to_id: List[Optional[int]] = [None] * self.lora_slots
         self.vocab_size = vocab_size
         self.long_lora_context: Optional[LongContextLoRAContext] = None
-        self.scaling_factor_to_offset: Dict[float, int] = {}
-<<<<<<< HEAD
-        # maintain the state information for lora
         self.punica_wrapper = PunicaWrapper(max_num_batched_tokens,
                                             max_batches=_MAX_BATCH_SIZE,
                                             device="cuda")
-
-        self.model = model
-=======
-        # 4 is the number of indicies tensors defined above
-        # base_indices, sampler_indices, sampler_indices_padded,
-        # embeddings_indices
-        self.indices_len: List[Optional[int]] = [None] * 4
+        # Scaling factor -> offset to the sin_cos_cache to it.
+        # Used for long context lora.
+        self.scaling_factor_to_offset: Dict[float, int] = {}
         super().__init__(model)
->>>>>>> 8a924d22
         if hasattr(self.model, "supported_lora_modules"):
             self.supported_lora_modules = copy.deepcopy(
                 self.model.supported_lora_modules)
@@ -380,9 +362,7 @@
             return False
         first_free_slot = next(
             ((i, lora_id) for i, lora_id in enumerate(self.lora_index_to_id)
-             if lora_id is None),
-            None,
-        )
+             if lora_id is None), None)
         if first_free_slot is None:
             raise ValueError("No free lora slots")
         index, _ = first_free_slot
@@ -395,12 +375,8 @@
             module_lora = lora_model.get_lora(module_name)
             if module_lora:
                 module_lora.optimize()
-                module.set_lora(
-                    index,
-                    module_lora.lora_a,
-                    module_lora.lora_b,
-                    module_lora.embeddings_tensor,
-                )
+                module.set_lora(index, module_lora.lora_a, module_lora.lora_b,
+                                module_lora.embeddings_tensor)
             else:
                 module.reset_lora(index)
         return True
@@ -419,7 +395,7 @@
         if lora.scaling_factor is None:
             return
 
-        if lora.scaling_factor not in self.scaling_factor_to_offset:
+        if (lora.scaling_factor not in self.scaling_factor_to_offset):
             raise ValueError(f"Long LoRA scaling factor {lora.scaling_factor}"
                              " has not been initialized.")
 
@@ -432,43 +408,13 @@
         self._registered_adapters[lora.id] = lora
         self._set_long_lora_context(lora)
 
-<<<<<<< HEAD
-    def add_lora(self, lora: LoRAModel) -> bool:
-        """Add a LoRAModel to the manager CPU cache."""
-        logger.debug(
-            "Adding lora. Model id: %d, "
-            "int id: %d, "
-            "scaling factor: %s",
-            lora.id,
-            lora.id,
-            lora.scaling_factor,
-        )
-        if lora.id not in self._registered_loras:
-            if len(self._registered_loras) >= self.capacity:
-                raise RuntimeError("No free LoRA slots.")
-            self._add_lora(lora)
-            return True
-        return False
-
-    def remove_lora(self, lora_id: int) -> bool:
-        """Remove a LoRAModel from the manager CPU cache."""
-        # TODO: should we check active lora?
-        self.deactivate_lora(lora_id)
-        if self.long_lora_context:
-            self.long_lora_context.offsets_by_lora_id.pop(lora_id, None)
-        return bool(self._registered_loras.pop(lora_id, None))
-
-    def pin_lora(self, lora_id: int) -> bool:
-=======
     def pin_adapter(self, lora_id: int) -> bool:
->>>>>>> 8a924d22
         """Pin a LoRAModel in the manager cache."""
         raise NotImplementedError(
             "Pinning is not supported in LoRAModelManager."
             "Use LRUCacheLoRAModelManager for pinning")  # type: ignore
 
-<<<<<<< HEAD
-    def _set_lora_mapping(self, mapping: LoRAMapping) -> None:
+    def _set_adapter_mapping(self, mapping: LoRAMapping) -> None:
         # update lora states
         self.punica_wrapper.update_metadata(
             mapping,
@@ -478,30 +424,6 @@
             self.lora_config.lora_extra_vocab_size,
             self.long_lora_context,
         )
-=======
-    # TODO see if this can be vectorized
-    def _set_adapter_mapping(self, mapping: LoRAMapping) -> None:
-        (base_indices, sampler_indices, sampler_indices_padded,
-         embeddings_indices, long_lora_offsets_tensor,
-         indices_len) = convert_mapping(mapping, self.lora_index_to_id,
-                                        self.lora_slots + 1, self.vocab_size,
-                                        self.lora_config.lora_extra_vocab_size,
-                                        self.long_lora_context)
-        self.base_indices[:base_indices.shape[0]].copy_(base_indices)
-        self.sampler_indices[:sampler_indices.shape[0]].copy_(sampler_indices)
-        self.sampler_indices_padded[:sampler_indices_padded.shape[0]].copy_(
-            sampler_indices_padded)
-        self.embeddings_indices[:embeddings_indices.
-                                shape[0], :embeddings_indices.shape[1]].copy_(
-                                    embeddings_indices)
-        if long_lora_offsets_tensor is not None:
-            self.long_lora_indices[:long_lora_offsets_tensor.shape[0]].copy_(
-                long_lora_offsets_tensor)
-        else:
-            self.long_lora_indices.zero_()
-        # Maintain the reference
-        self.indices_len[:] = indices_len
->>>>>>> 8a924d22
 
     def remove_all_adapters(self):
         """Remove all LoRAModels from the manager."""
@@ -517,38 +439,26 @@
             parts = module_name.split(".")[-1]
             packed_moduled_lst = self.packed_modules_mapping.get(parts, [])
             new_module = replace_submodule(
-                self.model,
-                module_name,
-                from_layer(
-                    module,
-                    self.lora_slots,
-                    self.lora_config,
-                    packed_moduled_lst,
-                    self.model.config,
-                ),
-            )
+                self.model, module_name,
+                from_layer(module, self.lora_slots, self.lora_config,
+                           packed_moduled_lst, self.model.config))
             # LinearScalingRotaryEmbeddingWithLora is used to handle
             # long context lora. Register relevant metadata.
             if isinstance(new_module, LinearScalingRotaryEmbeddingWithLora):
                 self.long_lora_context = LongContextLoRAContext(
                     new_module.scaling_factors, new_module.rotary_dim)
-                self.scaling_factor_to_offset = (
-                    new_module.scaling_factor_to_offset)
+                self.scaling_factor_to_offset = \
+                    new_module.scaling_factor_to_offset
             # (yard1): TODO make this more robust
             if "lm_head" in module_name:
                 logits_processor_module = self.model.get_submodule(
                     "logits_processor")
                 new_module = replace_submodule(
-                    self.model,
-                    "logits_processor",
-                    from_layer_logits_processor(
-                        logits_processor_module,
-                        module,
-                        self.lora_slots,
-                        self.lora_config,
-                        self.model.config,
-                    ),
-                )
+                    self.model, "logits_processor",
+                    from_layer_logits_processor(logits_processor_module,
+                                                module, self.lora_slots,
+                                                self.lora_config,
+                                                self.model.config))
             self.register_module(module_name, new_module)
             self._register_packed_modules(module_name)
             new_module.set_mapping(self.punica_wrapper)
@@ -558,18 +468,17 @@
         self.modules[module_name] = module
 
     def create_dummy_lora(
-        self,
-        lora_id: int,
-        rank: int,
-        scaling_factor: Optional[float],
-        embedding_modules: Optional[Dict[str, str]] = None,
-    ) -> LoRAModel:
+            self,
+            lora_id: int,
+            rank: int,
+            scaling_factor: Optional[float],
+            embedding_modules: Optional[Dict[str, str]] = None) -> LoRAModel:
         """Create zero-initialized LoRAModel for warmup."""
         model = LoRAModel(lora_id, rank, {}, scaling_factor)
         for module_name, module in self.model.named_modules():
-            if (not self._match_target_modules(module_name)
-                    or not isinstance(module, BaseLayerWithLoRA) or isinstance(
-                        module, LinearScalingRotaryEmbeddingWithLora)):
+            if not self._match_target_modules(module_name) or not isinstance(
+                    module, BaseLayerWithLoRA) or isinstance(
+                        module, LinearScalingRotaryEmbeddingWithLora):
                 continue
             parts = module_name.split(".")
             if module_name not in self.packed_modules:
@@ -579,9 +488,9 @@
                                  self.lora_config.lora_extra_vocab_size if
                                  hasattr(module.base_layer, "org_vocab_size")
                                  else module.base_layer.weight.shape[1])
-                    output_dim = (module.base_layer.embedding_dim if hasattr(
-                        module.base_layer, "embedding_dim") else
-                                  module.base_layer.weight.shape[0])
+                    output_dim = module.base_layer.embedding_dim if hasattr(
+                        module.base_layer,
+                        "embedding_dim") else module.base_layer.weight.shape[0]
                     embeddings_tensor_dim = (module.base_layer.embedding_dim if
                                              hasattr(module.base_layer,
                                                      "embedding_dim") else
@@ -593,8 +502,7 @@
                         rank,
                         module.lora_a_stacked.dtype,
                         "cpu",
-                        embeddings_tensor_dim=embeddings_tensor_dim,
-                    )
+                        embeddings_tensor_dim=embeddings_tensor_dim)
                 else:
                     lora = LoRALayerWeights.create_dummy_lora_weights(
                         module_name,
@@ -628,8 +536,7 @@
         return any(
             re.match(
                 r".*\.{target_module}$".format(target_module=target_module),
-                module_name,
-            ) or target_module == module_name
+                module_name) or target_module == module_name
             for target_module in self.supported_lora_modules)
 
     def _register_packed_modules(self, module_full_name: str) -> None:
@@ -725,19 +632,9 @@
         logger.debug(
             "Adding lora. Model id: %d, "
             "int id: %d, "
-<<<<<<< HEAD
-            "scaling factor: %s",
-            lora.id,
-            lora.id,
-            lora.scaling_factor,
-        )
-        if lora.id not in self._registered_loras:
-            self._add_lora(lora)
-=======
             "scaling factor: %s", lora.id, lora.id, lora.scaling_factor)
         if lora.id not in self._registered_adapters:
             self._add_adapter(lora)
->>>>>>> 8a924d22
             was_added = True
         else:
             # We always touch to update the LRU cache order
@@ -749,17 +646,10 @@
         self,
         lora_id: int,
     ) -> bool:
-<<<<<<< HEAD
-        if (lora_id not in self._active_loras
-                and len(self._active_loras) >= self.lora_slots):
-            self._active_loras.remove_oldest()
-        result = super().activate_lora(lora_id)
-=======
         if lora_id not in self._active_adapters and len(
                 self._active_adapters) >= self.lora_slots:
             self._active_adapters.remove_oldest()
         result = super().activate_adapter(lora_id)
->>>>>>> 8a924d22
         # We always touch to update the LRU cache order
         self._active_adapters.touch(lora_id)
         return result
@@ -792,14 +682,13 @@
 
 
 def create_lora_manager(
-    model: nn.Module,
-    max_num_seqs: int,
-    max_num_batched_tokens: int,
-    vocab_size: int,
-    lora_config: LoRAConfig,
-    lora_manager_cls: Type[LoRAModelManager] = LoRAModelManager,
-    **kwargs,
-) -> LoRAModelManager:
+        model: nn.Module,
+        max_num_seqs: int,
+        max_num_batched_tokens: int,
+        vocab_size: int,
+        lora_config: LoRAConfig,
+        lora_manager_cls: Type[LoRAModelManager] = LoRAModelManager,
+        **kwargs) -> LoRAModelManager:
     """Create a LoRA adapter for a given model."""
     if not hasattr(model, "supported_lora_modules"):
         raise ValueError(f"Model {type(model)} is not supported for LoRA.")
@@ -809,6 +698,5 @@
         max_num_batched_tokens=max_num_batched_tokens,
         vocab_size=vocab_size,
         lora_config=lora_config,
-        **kwargs,
-    )
+        **kwargs)
     return lora_manager